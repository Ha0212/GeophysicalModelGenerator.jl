--- conflicted
+++ resolved
@@ -27,11 +27,7 @@
             "Read UTM data" =>  "man/tutorial_UTM.md",
             "VoteMaps" =>  "man/Tutorial_Votemaps.md",      
             "Kilometer-scale volcano" =>  "man/tutorial_local_Flegrei.md",
-<<<<<<< HEAD
-            "Create movies" =>  "man/tutorial_time_Seismicity.md"
-=======
             "Generating LaMEM model" =>  "man/LaPalma_example.md"
->>>>>>> ea4b8ab8
         ],
         "User Guide" => Any[
             "Installation" =>  "man/installation.md",
